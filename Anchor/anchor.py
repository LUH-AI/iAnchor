--- conflicted
+++ resolved
@@ -48,15 +48,8 @@
         task_specific: dict = dict(),
         method_specific: dict = dict(),
         num_coverage_samples: int = 10000,
-<<<<<<< HEAD
-        desired_confidence: float = 0.95,
-        epsilon: float = 0.5,
-        batch_size: int = 10,
-        beam_size=4,
-=======
         epsilon: float = 0.15,
         batch_size: int = 16,
->>>>>>> 8635b123
         verbose=False,
         seed=69,
     ):
@@ -173,9 +166,7 @@
         return prec >= dconf and lb > dconf - eps_stop
 
     def __greedy_anchor(
-        self,
-        desired_confidence: float = 1,
-        min_coverage: float = 0.2,
+        self, desired_confidence: float = 1, min_coverage: float = 0.2,
     ):
         """
         Greedy Approach to calculate the shortest anchor, which fullfills the precision constraint EQ3.
@@ -192,9 +183,7 @@
         return anchor
 
     def __beam_anchor(
-        self,
-        desired_confidence: float,
-        beam_size: int,
+        self, desired_confidence: float, beam_size: int,
     ):
 
         max_anchor_size = self.sampler.num_features
@@ -205,8 +194,7 @@
         while current_anchor_size < max_anchor_size:
             # Generate candidates
             candidates = self.generate_candidates(
-                best_of_size[current_anchor_size - 1],
-                best_candidate.coverage,
+                best_of_size[current_anchor_size - 1], best_candidate.coverage,
             )
             if len(candidates) == 0:
                 break
